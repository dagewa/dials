--- conflicted
+++ resolved
@@ -23,24 +23,15 @@
     """Run the dials.scale algorithm."""
     command = ["dials.scale"] + argument_list
     print(command)
-<<<<<<< HEAD
-    _ = easy_run.fully_buffered(command=command).raise_if_errors()
-    assert os.path.exists("scaled_experiments.json")
-    assert os.path.exists("scaled.pickle")
-    assert os.path.exists("scaling.html")
-
-    table = flex.reflection_table.from_file("scaled.pickle")
-=======
     result = procrunner.run(command, working_directory=working_directory)
     assert not result.returncode and not result.stderr
     assert working_directory.join("scaled.expt").check()
     assert working_directory.join("scaled.refl").check()
     assert working_directory.join("scaling.html").check()
 
-    table = flex.reflection_table.from_pickle(
+    table = flex.reflection_table.from_file(
         working_directory.join("scaled.refl").strpath
     )
->>>>>>> 2326062e
 
     assert "inverse_scale_factor" in table
     assert "inverse_scale_factor_variance" in table
