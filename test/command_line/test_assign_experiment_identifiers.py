"""
Test for dials.assign_experiment_identifiers
"""
from __future__ import absolute_import, division, print_function

import os

import procrunner
from dials.array_family import flex
from dxtbx.serialize import load


def run_assign_identifiers(pickle_path_list, sweep_path_list, extra_args):
    command = (
        ["dials.assign_experiment_identifiers"]
        + pickle_path_list
        + sweep_path_list
        + extra_args
    )
    print(command)
    procrunner.run(command).check_returncode()
    assert os.path.exists("assigned.expt")
    assert os.path.exists("assigned.refl")


def test_assign_identifiers(dials_regression, run_in_tmpdir):
    """Test for dials.assign_experiment_identifiers"""
    pickle_path_list = []
    sweep_path_list = []
    data_dir = os.path.join(dials_regression, "xia2-28")
    for i in [20, 25]:
        pickle_path_list.append(os.path.join(data_dir, str(i) + "_integrated.pickle"))
        sweep_path_list.append(
            os.path.join(data_dir, str(i) + "_integrated_experiments.json")
        )

    run_assign_identifiers(pickle_path_list, sweep_path_list, extra_args=[])

<<<<<<< HEAD
    r = flex.reflection_table.from_file("assigned_reflections.pickle")
    e = load.experiment_list("assigned_experiments.json", check_format=False)
=======
    r = flex.reflection_table.from_pickle("assigned.refl")
    e = load.experiment_list("assigned.expt", check_format=False)
>>>>>>> 2326062e
    r.assert_experiment_identifiers_are_consistent(e)
    assert list(r.experiment_identifiers().values()) == ["0", "1"]
    assert list(r.experiment_identifiers().keys()) == [0, 1]
    assert list(e.identifiers()) == ["0", "1"]

    # now run again, with already assigned data
    pickle_path_list = ["assigned.refl"]
    sweep_path_list = ["assigned.expt"]
    run_assign_identifiers(pickle_path_list, sweep_path_list, extra_args=[])

<<<<<<< HEAD
    r = flex.reflection_table.from_file("assigned_reflections.pickle")
    e = load.experiment_list("assigned_experiments.json", check_format=False)
=======
    r = flex.reflection_table.from_pickle("assigned.refl")
    e = load.experiment_list("assigned.expt", check_format=False)
>>>>>>> 2326062e
    r.assert_experiment_identifiers_are_consistent(e)
    assert list(r.experiment_identifiers().values()) == ["0", "1"]
    assert list(r.experiment_identifiers().keys()) == [0, 1]
    assert list(e.identifiers()) == ["0", "1"]

    # now run again, with adding more data
    pickle_path_list = ["assigned.refl"]
    sweep_path_list = ["assigned.expt"]
    for i in [30, 35]:
        pickle_path_list.append(os.path.join(data_dir, str(i) + "_integrated.pickle"))
        sweep_path_list.append(
            os.path.join(data_dir, str(i) + "_integrated_experiments.json")
        )

    run_assign_identifiers(
        pickle_path_list, sweep_path_list, extra_args=["identifiers=0 5 10 15"]
    )

<<<<<<< HEAD
    r = flex.reflection_table.from_file("assigned_reflections.pickle")
    e = load.experiment_list("assigned_experiments.json", check_format=False)
=======
    r = flex.reflection_table.from_pickle("assigned.refl")
    e = load.experiment_list("assigned.expt", check_format=False)
>>>>>>> 2326062e
    r.assert_experiment_identifiers_are_consistent(e)
    assert list(r.experiment_identifiers().values()) == ["0", "5", "10", "15"]
    assert list(r.experiment_identifiers().keys()) == [0, 1, 2, 3]
    assert list(e.identifiers()) == ["0", "5", "10", "15"]<|MERGE_RESOLUTION|>--- conflicted
+++ resolved
@@ -36,13 +36,8 @@
 
     run_assign_identifiers(pickle_path_list, sweep_path_list, extra_args=[])
 
-<<<<<<< HEAD
-    r = flex.reflection_table.from_file("assigned_reflections.pickle")
-    e = load.experiment_list("assigned_experiments.json", check_format=False)
-=======
-    r = flex.reflection_table.from_pickle("assigned.refl")
+    r = flex.reflection_table.from_file("assigned.refl")
     e = load.experiment_list("assigned.expt", check_format=False)
->>>>>>> 2326062e
     r.assert_experiment_identifiers_are_consistent(e)
     assert list(r.experiment_identifiers().values()) == ["0", "1"]
     assert list(r.experiment_identifiers().keys()) == [0, 1]
@@ -53,13 +48,8 @@
     sweep_path_list = ["assigned.expt"]
     run_assign_identifiers(pickle_path_list, sweep_path_list, extra_args=[])
 
-<<<<<<< HEAD
-    r = flex.reflection_table.from_file("assigned_reflections.pickle")
-    e = load.experiment_list("assigned_experiments.json", check_format=False)
-=======
-    r = flex.reflection_table.from_pickle("assigned.refl")
+    r = flex.reflection_table.from_file("assigned.refl")
     e = load.experiment_list("assigned.expt", check_format=False)
->>>>>>> 2326062e
     r.assert_experiment_identifiers_are_consistent(e)
     assert list(r.experiment_identifiers().values()) == ["0", "1"]
     assert list(r.experiment_identifiers().keys()) == [0, 1]
@@ -78,13 +68,8 @@
         pickle_path_list, sweep_path_list, extra_args=["identifiers=0 5 10 15"]
     )
 
-<<<<<<< HEAD
-    r = flex.reflection_table.from_file("assigned_reflections.pickle")
-    e = load.experiment_list("assigned_experiments.json", check_format=False)
-=======
-    r = flex.reflection_table.from_pickle("assigned.refl")
+    r = flex.reflection_table.from_file("assigned.refl")
     e = load.experiment_list("assigned.expt", check_format=False)
->>>>>>> 2326062e
     r.assert_experiment_identifiers_are_consistent(e)
     assert list(r.experiment_identifiers().values()) == ["0", "5", "10", "15"]
     assert list(r.experiment_identifiers().keys()) == [0, 1, 2, 3]
